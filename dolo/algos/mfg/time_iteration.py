--- conflicted
+++ resolved
@@ -47,11 +47,7 @@
 
     n_ms = P.shape[0]   # number of markov states
     n_mv = P.shape[1] # number of markov variables
-<<<<<<< HEAD
-
-=======
- 	
->>>>>>> 74df6c6b
+
     x0 = model.calibration['controls']
     parms = model.calibration['parameters']
     n_x = len(x0)
@@ -167,14 +163,10 @@
 
     controls_0 = controls.reshape(sh_c)
 
-<<<<<<< HEAD
     t2 = time.time()
 
     if verbose:
         print("Elapsed: {}".format(t2-t1))
-=======
-    # print( controls_0.min() )
->>>>>>> 74df6c6b
 
     return mdr
 
